# -*- coding: utf-8 -*-
#
#         PySceneDetect: Python-Based Video Scene Detector
#   ---------------------------------------------------------------
#     [  Site:   http://www.scenedetect.scenedetect.com/         ]
#     [  Docs:   http://manual.scenedetect.scenedetect.com/      ]
#     [  Github: https://github.com/Breakthrough/PySceneDetect/  ]
#
# Copyright (C) 2014-2022 Brandon Castellano <http://www.bcastell.com>.
# PySceneDetect is licensed under the BSD 3-Clause License; see the
# included LICENSE file, or visit one of the above pages for details.
#
""" PySceneDetect scenedetect.video_stream Tests

This file includes unit tests for the scenedetect.video_stream module, as well as the video
backends implemented in scenedetect.backends.  These tests enforce a consistent interface across
all supported backends, and verify that they are functionally equivalent where possible.
"""

<<<<<<< HEAD
#pylint: disable=no-self-use,missing-function-docstring
=======
# pylint: disable=no-self-use,missing-function-docstring
>>>>>>> 8c75836b

from dataclasses import dataclass
from typing import List, Type
import os.path

import numpy
import pytest

from scenedetect.video_stream import VideoStream, SeekError
from scenedetect.backends.opencv import VideoStreamCv2
from scenedetect.backends.pyav import VideoStreamAv
from scenedetect.backends.moviepy import VideoStreamMoviePy
from scenedetect.video_manager import VideoManager

# Accuracy a framerate is checked to for testing purposes.
FRAMERATE_TOLERANCE = 0.001

# Accuracy a time in milliseconds is checked to for testing purposes.
TIME_TOLERANCE_MS = 0.1

# Accuracy a pixel aspect ratio is checked to for testing purposes.
PIXEL_ASPECT_RATIO_TOLERANCE = 0.001

# Filter for warnings we ignore from VideoStreamMoviePy (warnings come from FFMPEG_VideoReader).
# The warning occurs when reading the last frame, which VideoStreamMoviePy handles gracefully.
MOVIEPY_WARNING_FILTER = "ignore:.*Using the last valid frame instead.:UserWarning"


def calculate_frame_delta(frame_a, frame_b, roi=None) -> float:
    if roi:
        assert False # TODO
    assert frame_a.shape == frame_b.shape
    num_pixels = frame_a.shape[0] * frame_a.shape[1]
    return numpy.sum(numpy.abs(frame_b - frame_a)) / num_pixels


# TODO: Reduce code duplication here and in `conftest.py`
def get_absolute_path(relative_path: str) -> str:
    """ Returns the absolute path to a (relative) path of a file that
    should exist within the tests/ directory.

    Throws FileNotFoundError if the file could not be found.
    """
    abs_path = os.path.join(os.path.abspath(os.path.dirname(__file__)), relative_path)
    if not os.path.exists(abs_path):
        raise FileNotFoundError('Test video file (%s) must be present to run test case!' %
                                relative_path)
    return abs_path


@dataclass
class VideoParameters:
    """Properties for each input a VideoStream is tested against."""
    path: str
    height: int
    width: int
    frame_rate: float
    total_frames: int
    aspect_ratio: float


# TODO: Save two "golden" frames from each video on a shot boundary, and use that to validate
# that seeking works correctly for all backends (as well as that no frames are dropped).
def get_test_video_params() -> List[VideoParameters]:
    """Fixture for parameters of all videos."""
    return [
        VideoParameters(
            path=get_absolute_path("resources/testvideo.mp4"),
            width=1280,
            height=720,
            frame_rate=29.97,
            total_frames=720,
            aspect_ratio=1.0,
        ),
        VideoParameters(
            path=get_absolute_path("resources/goldeneye.mp4"),
            width=1280,
            height=544,
            frame_rate=23.976,
            total_frames=1980,
            aspect_ratio=1.0,
        ),
        VideoParameters(
            path=get_absolute_path("resources/issue-195-aspect-ratio.mp4"),
            width=704,
            height=576,
            frame_rate=25.0,
            total_frames=628,
            aspect_ratio=1.4545454545,
        ),
    ]


pytestmark = [
    pytest.mark.parametrize("vs_type", [
        VideoStreamCv2,
        VideoStreamAv,
        VideoStreamMoviePy,
        VideoManager,
    ]),
    pytest.mark.filterwarnings(MOVIEPY_WARNING_FILTER),
]


@pytest.mark.parametrize("test_video", get_test_video_params())
class TestVideoStream:
    """Fixture for tests which run against different input videos."""

    def test_properties(self, vs_type: Type[VideoStream], test_video: VideoParameters):
        """Validate video properties: frame size, frame rate, duration, aspect ratio, etc."""
        stream = vs_type(test_video.path)
        assert stream.frame_size == (test_video.width, test_video.height)
        assert stream.frame_rate == pytest.approx(test_video.frame_rate, FRAMERATE_TOLERANCE)
        assert stream.duration.get_frames() == test_video.total_frames
        file_name = os.path.basename(test_video.path)
        last_dot_pos = file_name.rfind('.')
        assert stream.name == file_name[:last_dot_pos]
        assert stream.aspect_ratio == pytest.approx(test_video.aspect_ratio,
                                                    PIXEL_ASPECT_RATIO_TOLERANCE)

    def test_read(self, vs_type: Type[VideoStream], test_video: VideoParameters):
        """Validate basic `read` functionality."""
        stream = vs_type(test_video.path)
        frame = stream.read()
        # For now hard-code 3 channels/pixel for each test video
        assert frame.shape == (test_video.height, test_video.width, 3)
        assert stream.frame_number == 1

    def test_read_no_advance(self, vs_type: Type[VideoStream], test_video: VideoParameters):
        """Validate invoking `read` with `advance` set to False."""
        stream = vs_type(test_video.path)
        frame = stream.read().copy()
        assert stream.frame_number == 1
        frame_copy = stream.read(advance=False)
        assert stream.frame_number == 1
        assert calculate_frame_delta(frame, frame_copy) == pytest.approx(0.0)

    def test_read_no_decode(self, vs_type: Type[VideoStream], test_video: VideoParameters):
        """Validate invoking `read` with `decode` set to False."""
        stream = vs_type(test_video.path)
        assert stream.read(decode=False) is True
        assert stream.frame_number == 1
        stream.read(decode=False, advance=False)
        assert stream.frame_number == 1

    def test_time_invariants(self, vs_type: Type[VideoStream], test_video: VideoParameters):
        """Validate the `frame_number`, `position`, and `position_ms` properties."""
        stream = vs_type(test_video.path)
        # The video starts "before" the first frame, with everything set to zero.
        assert stream.frame_number == 0
        assert stream.position == stream.base_timecode
        assert stream.position_ms == pytest.approx(0.0, abs=TIME_TOLERANCE_MS)
        # Read the first frame (frame number 1).
        assert stream.read() is not False
        assert stream.frame_number == 1
        # The `position`/`position_ms` properties represent the presentation time, so they
        # should still be zero for the first frame.
        assert stream.position == stream.base_timecode
        assert stream.position_ms == pytest.approx(0.0, abs=TIME_TOLERANCE_MS)
        # Test that the invariants hold for the first few frames.
        for i in range(2, 10):
            assert stream.read() is not False
            assert stream.frame_number == i
            assert stream.position == stream.base_timecode + (i - 1)
            assert stream.position_ms == pytest.approx(
                1000.0 * (i - 1) / float(stream.frame_rate), abs=TIME_TOLERANCE_MS)

    def test_reset(self, vs_type: Type[VideoStream], test_video: VideoParameters):
        """Test `reset()` functions as expected."""
        stream = vs_type(test_video.path)
        # Decode some frames, then reset the VideoStream and validate the time invariants.
        for _ in range(10):
            stream.read()
        assert stream.frame_number == 10
        stream.reset()
        assert stream.frame_number == 0
        assert stream.position == 0
        assert stream.position_ms == pytest.approx(0, abs=TIME_TOLERANCE_MS)

    def test_seek(self, vs_type: Type[VideoStream], test_video: VideoParameters):
        """Validate `seek()` functionality with different offset types."""
        stream = vs_type(test_video.path)

        # Seek to a given frame number (int).
        stream.seek(200)
        assert stream.frame_number == 200
        assert stream.position == stream.base_timecode + 199
        assert stream.position_ms == pytest.approx(
            1000.0 * (199.0 / float(stream.frame_rate)), abs=TIME_TOLERANCE_MS)
        stream.read()
        assert stream.frame_number == 201
        assert stream.position == stream.base_timecode + 200
        assert stream.position_ms == pytest.approx(
            1000.0 * (200.0 / float(stream.frame_rate)), abs=TIME_TOLERANCE_MS)

        # Seek to a time in seconds (float).
        stream.seek(2.0)
        assert stream.frame_number == round(stream.frame_rate * 2.0)
        # FrameTimecode is currently one "behind" the frame_number since it
        # starts counting from zero. This should eventually be changed.
        assert stream.position == (stream.base_timecode + 2.0) - 1
        assert stream.position_ms == pytest.approx(
            2000.0 - (1000.0 / stream.frame_rate), abs=1000.0 / stream.frame_rate)
        stream.read()
        assert stream.frame_number == 1 + round(stream.frame_rate * 2.0)
        assert stream.position == stream.base_timecode + 2.0
        assert stream.position_ms == pytest.approx(2000.0, abs=1000.0 / stream.frame_rate)

        # Seek to a FrameTimecode.
        stream.seek(stream.base_timecode + 2.0)
        assert stream.frame_number == round(stream.frame_rate * 2.0)
        # FrameTimecode is currently one "behind" the frame_number since it
        # starts counting from zero. This should eventually be changed.
        assert stream.position == (stream.base_timecode + 2.0) - 1
        assert stream.position_ms == pytest.approx(
            2000.0 - (1000.0 / stream.frame_rate), abs=1000.0 / stream.frame_rate)
        stream.read()
        assert stream.frame_number == 1 + round(stream.frame_rate * 2.0)
        assert stream.position == stream.base_timecode + 2.0
        assert stream.position_ms == pytest.approx(2000.0, abs=1000.0 / stream.frame_rate)

    def test_seek_start(self, vs_type: Type[VideoStream], test_video: VideoParameters):
        """Validate behaviour of `seek()` at the start of a video."""
        stream = vs_type(test_video.path)
        # Here we check similar invariants to test_time_invariants, but using seek().
        assert stream.frame_number == 0
        assert stream.position == stream.base_timecode
        assert stream.position_ms == pytest.approx(0.0, abs=TIME_TOLERANCE_MS)
        # Seeking to frame 0 (or time 0) is equivalent to seeking "before" the first frame.
        stream.seek(0)
        assert stream.frame_number == 0
        assert stream.position == stream.base_timecode
        assert stream.position_ms == pytest.approx(0.0, abs=TIME_TOLERANCE_MS)
        # Ensure invariants hold for the first few frames.
        for i in range(1, 10):
            assert stream.read() is not False
            assert stream.frame_number == i
            assert stream.position == stream.base_timecode + (i - 1)
            assert stream.position_ms == pytest.approx(
                1000.0 * (i - 1) / float(stream.frame_rate), abs=TIME_TOLERANCE_MS)
        stream.seek(0)
        assert stream.frame_number == 0
        assert stream.position == stream.base_timecode
        assert stream.position_ms == pytest.approx(0.0, abs=TIME_TOLERANCE_MS)

        # Seek to the first frame (1) instead of the start (0) and verify the invariants.
        stream.seek(1)
        assert stream.frame_number == 1
        # Position and position_ms represent the presentation time, and thus are still zero.
        assert stream.position == stream.base_timecode
        assert stream.position_ms == pytest.approx(0.0, abs=TIME_TOLERANCE_MS)
        stream.read()
        assert stream.frame_number == 2
        stream = vs_type(test_video.path)

    def test_read_eof(self, vs_type: Type[VideoStream], test_video: VideoParameters):
        """Ensure calling `read()` handles the end of the video correctly."""
        stream = vs_type(test_video.path)
        # To make the test faster, we seek to the second last frame.
        stream.seek(test_video.total_frames - 1)
        while stream.read() is not False:
            pass
        # TODO: On some videos, the PyAV backend seems to drop a frame. See where this occurs.
        if vs_type == VideoStreamAv:
            assert stream.frame_number in (test_video.total_frames, test_video.total_frames - 1)
        else:
            assert stream.frame_number == test_video.total_frames

    def test_seek_past_eof(self, vs_type: Type[VideoStream], test_video: VideoParameters):
        """Validate calling `seek()` to offset past end of video."""
        if vs_type == VideoManager:
            pytest.skip(reason='VideoManager does not have compliant end-of-video seek behaviour.')
        stream = vs_type(test_video.path)
        # Seek to a large seek offset past the end of the video. Some backends only support 32-bit
        # frame numbers so that's our max offset. Certain backends disallow seek offsets past EOF,
        # in which case they should raise a SeekError (and the test is considered a pass).
        try:
            stream.seek(2**32)
        except SeekError:
            return
        # For those backends that do allow seek offsets past EOF, they should act as though we
        # seeked to the end of the video (i.e. shouldn't be able to decode any more frames).
        assert stream.read(advance=True) is False
        assert stream.read(advance=False) is not False
        # TODO: On some videos, the PyAV backend seems to drop a frame. See where this occurs.
        if vs_type == VideoStreamAv:
            assert stream.frame_number in (test_video.total_frames, test_video.total_frames - 1)
        else:
            assert stream.frame_number == test_video.total_frames

    def test_seek_invalid(self, vs_type: Type[VideoStream], test_video: VideoParameters):
        """Test `seek()` throws correct exception when specifying in invalid seek value."""
        stream = vs_type(test_video.path)

        with pytest.raises(ValueError):
            stream.seek(-1)

        with pytest.raises(ValueError):
            stream.seek(-0.1)


#
# Tests which run against a specific inputs.
#


def test_invalid_path(vs_type: Type[VideoStream]):
    """Ensure correct exception is thrown if the path does not exist."""
    with pytest.raises(OSError):
        _ = vs_type('this_path_should_not_exist.mp4')


def test_corrupt_video(vs_type: Type[VideoStream], corrupt_video_file: str):
    """Test that backend handles video with corrupt frame gracefully with defaults."""
    if vs_type == VideoManager:
        pytest.skip(reason='VideoManager does not support handling corrupt videos.')

    stream = vs_type(corrupt_video_file)

    # OpenCV usually fails to read the video at frame 45, so we make sure all backends can
    # get to 100 without reporting a failure.
    for frame in range(100):
        assert stream.read() is not False, "Failed on frame %d!" % frame<|MERGE_RESOLUTION|>--- conflicted
+++ resolved
@@ -17,11 +17,7 @@
 all supported backends, and verify that they are functionally equivalent where possible.
 """
 
-<<<<<<< HEAD
-#pylint: disable=no-self-use,missing-function-docstring
-=======
 # pylint: disable=no-self-use,missing-function-docstring
->>>>>>> 8c75836b
 
 from dataclasses import dataclass
 from typing import List, Type
