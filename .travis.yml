--- conflicted
+++ resolved
@@ -59,13 +59,8 @@
   # Test with OpenCV backend
   - python -m scenedetect version
   - python -m scenedetect -i tests/resources/testvideo.mp4 -b opencv detect-content time -e 2s
-<<<<<<< HEAD
-  # Test with optional backends installed
-  - python -m pip install -r requirements_headless.txt
-=======
   # Test with optional backends
   - "python -m pip install -r requirements_headless.txt --only-binary :all:"
->>>>>>> 38bdb69c
   - python -m scenedetect -i tests/resources/testvideo.mp4 -b pyav detect-content time -e 2s
   # Cleanup
   - python -m pip uninstall -y scenedetect av
@@ -75,13 +70,8 @@
   # Test with OpenCV backend
   - scenedetect version
   - scenedetect -i tests/resources/testvideo.mp4 -b opencv detect-content time -e 2s
-<<<<<<< HEAD
-  # Test with optional backends installed
-  - python -m pip install -r requirements_headless.txt
-=======
   # Test with optional backends
   - "python -m pip install -r requirements_headless.txt --only-binary :all:"
->>>>>>> 38bdb69c
   - scenedetect -i tests/resources/testvideo.mp4 -b pyav detect-content time -e 2s
   # Cleanup
   - python -m pip uninstall -y scenedetect av
@@ -91,13 +81,8 @@
   # Test with OpenCV backend
   - scenedetect version
   - scenedetect -i tests/resources/testvideo.mp4 -b opencv detect-content time -e 2s
-<<<<<<< HEAD
-  # Test with optional backends installed
-  - python -m pip install -r requirements_headless.txt
-=======
   # Test with optional backends
   - "python -m pip install -r requirements_headless.txt --only-binary :all:"
->>>>>>> 38bdb69c
   - scenedetect -i tests/resources/testvideo.mp4 -b pyav detect-content time -e 2s
   # Cleanup
   - python -m pip uninstall -y scenedetect av